/*
 * Copyright 2014-2016 Netflix, Inc.
 *
 * Licensed under the Apache License, Version 2.0 (the "License");
 * you may not use this file except in compliance with the License.
 * You may obtain a copy of the License at
 *
 *     http://www.apache.org/licenses/LICENSE-2.0
 *
 * Unless required by applicable law or agreed to in writing, software
 * distributed under the License is distributed on an "AS IS" BASIS,
 * WITHOUT WARRANTIES OR CONDITIONS OF ANY KIND, either express or implied.
 * See the License for the specific language governing permissions and
 * limitations under the License.
 */


plugins {
<<<<<<< HEAD
    id 'nebula.plugin-plugin' version '9.3.4'
=======
    id 'nebula.plugin-plugin' version '9.3.7'
>>>>>>> fe1f644d
}

description 'Release opinions on top of gradle-git'

group = 'com.netflix.nebula'

contacts {
    'rob.spieldenner@gmail.com' {
        moniker 'Rob Spieldenner'
        github 'rspieldenner'
    }
    'roberto@perezalcolea.info' {
        moniker 'Roberto Perez Alcolea'
        github 'rpalcolea'
    }
}

dependencies {
    compile 'org.eclipse.jgit:org.eclipse.jgit:5.1.1.201809181055-r'
    compile ('org.ajoberstar.grgit:grgit-core:3.0.0-beta.1') {
        exclude group: 'org.codehaus.groovy', module: 'groovy'
    }
    compile 'com.github.zafarkhaja:java-semver:0.9.0'

    compileOnly 'com.netflix.nebula:nebula-bintray-plugin:6.0.0-rc.3'
    testCompile 'com.netflix.nebula:nebula-bintray-plugin:6.0.0-rc.3'
}

pluginBundle {
    plugins {
        nebulaRelease {
            id = 'nebula.release'
            displayName = 'Nebula Release plugin'
            description = project.description
            tags = ['nebula', 'release', 'versioning']
        }
    }
}<|MERGE_RESOLUTION|>--- conflicted
+++ resolved
@@ -16,11 +16,7 @@
 
 
 plugins {
-<<<<<<< HEAD
-    id 'nebula.plugin-plugin' version '9.3.4'
-=======
     id 'nebula.plugin-plugin' version '9.3.7'
->>>>>>> fe1f644d
 }
 
 description 'Release opinions on top of gradle-git'
@@ -45,8 +41,8 @@
     }
     compile 'com.github.zafarkhaja:java-semver:0.9.0'
 
-    compileOnly 'com.netflix.nebula:nebula-bintray-plugin:6.0.0-rc.3'
-    testCompile 'com.netflix.nebula:nebula-bintray-plugin:6.0.0-rc.3'
+    compileOnly 'com.netflix.nebula:nebula-bintray-plugin:latest.release'
+    testCompile 'com.netflix.nebula:nebula-bintray-plugin:latest.release'
 }
 
 pluginBundle {
